--- conflicted
+++ resolved
@@ -21,9 +21,6 @@
 	Registry        string
 }
 
-<<<<<<< HEAD
-func CreateBuilder(logger logging.Logger, cfg config.Config, client PackClient) *cobra.Command {
-=======
 func (c CreateBuilderFlags) validate() error {
 	if c.Publish && c.NoPull {
 		return errors.Errorf("The --publish and --no-pull flags cannot be used together. The --publish flag requires the use of remote images.")
@@ -31,8 +28,7 @@
 	return nil
 }
 
-func CreateBuilder(logger logging.Logger, client PackClient) *cobra.Command {
->>>>>>> b3fcc24f
+func CreateBuilder(logger logging.Logger, cfg config.Config, client PackClient) *cobra.Command {
 	var flags CreateBuilderFlags
 	cmd := &cobra.Command{
 		Use:   "create-builder <image-name> --builder-config <builder-config-path>",
