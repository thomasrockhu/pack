package pack

import (
	"bytes"
	"fmt"
	"testing"

	"github.com/buildpacks/pack/config"

	"github.com/buildpacks/imgutil/fakes"
	"github.com/buildpacks/lifecycle/api"
	"github.com/golang/mock/gomock"
	"github.com/google/go-cmp/cmp"
	"github.com/heroku/color"
	"github.com/pkg/errors"
	"github.com/sclevine/spec"
	"github.com/sclevine/spec/report"

	"github.com/buildpacks/pack/internal/api"

	"github.com/buildpacks/pack/internal/builder"
	"github.com/buildpacks/pack/internal/dist"
	"github.com/buildpacks/pack/internal/image"
	"github.com/buildpacks/pack/internal/logging"
	h "github.com/buildpacks/pack/testhelpers"
	"github.com/buildpacks/pack/testmocks"
)

func TestInspectBuilder(t *testing.T) {
	color.Disable(true)
	defer color.Disable(false)
	spec.Run(t, "InspectBuilder", testInspectBuilder, spec.Parallel(), spec.Report(report.Terminal{}))
}

func testInspectBuilder(t *testing.T, when spec.G, it spec.S) {
	var (
		subject          *Client
		mockImageFetcher *testmocks.MockImageFetcher
		mockController   *gomock.Controller
		builderImage     *fakes.Image
		out              bytes.Buffer
	)

	it.Before(func() {
		mockController = gomock.NewController(t)
		mockImageFetcher = testmocks.NewMockImageFetcher(mockController)

		subject = &Client{
			logger:       logging.NewLogWithWriters(&out, &out),
			imageFetcher: mockImageFetcher,
		}

		builderImage = fakes.NewImage("some/builder", "", nil)
		h.AssertNil(t, builderImage.SetLabel("io.buildpacks.stack.id", "test.stack.id"))
		h.AssertNil(t, builderImage.SetLabel(
			"io.buildpacks.stack.mixins",
			`["mixinOne", "build:mixinTwo", "mixinThree", "build:mixinFour"]`,
		))
		h.AssertNil(t, builderImage.SetEnv("CNB_USER_ID", "1234"))
		h.AssertNil(t, builderImage.SetEnv("CNB_GROUP_ID", "4321"))
	})

	it.After(func() {
		mockController.Finish()
	})

	when("the image exists", func() {
		for _, useDaemon := range []bool{true, false} {
			useDaemon := useDaemon
			when(fmt.Sprintf("daemon is %t", useDaemon), func() {
				it.Before(func() {
					if useDaemon {
						mockImageFetcher.EXPECT().Fetch(gomock.Any(), "some/builder", true, config.PullNever).Return(builderImage, nil)
					} else {
						mockImageFetcher.EXPECT().Fetch(gomock.Any(), "some/builder", false, config.PullNever).Return(builderImage, nil)
					}
				})

				when("only deprecated lifecycle apis are present", func() {
					it.Before(func() {
						h.AssertNil(t, builderImage.SetLabel(
							"io.buildpacks.builder.metadata",
							`{"lifecycle": {"version": "1.2.3", "api": {"buildpack": "1.2","platform": "2.3"}}}`,
						))
					})

					it("returns has both deprecated and new fields", func() {
						builderInfo, err := subject.InspectBuilder("some/builder", useDaemon)
						h.AssertNil(t, err)

						h.AssertEq(t, builderInfo.Lifecycle, builder.LifecycleDescriptor{
							Info: builder.LifecycleInfo{
								Version: builder.VersionMustParse("1.2.3"),
							},
							API: builder.LifecycleAPI{
								BuildpackVersion: api.MustParse("1.2"),
								PlatformVersion:  api.MustParse("2.3"),
							},
							APIs: builder.LifecycleAPIs{
								Buildpack: builder.APIVersions{Supported: builder.APISet{api.MustParse("1.2")}},
								Platform:  builder.APIVersions{Supported: builder.APISet{api.MustParse("2.3")}},
							},
						})
					})
				})

				when("the builder image has appropriate metadata labels", func() {
					it.Before(func() {
						h.AssertNil(t, builderImage.SetLabel("io.buildpacks.builder.metadata", `{
  "description": "Some description",
  "stack": {
    "runImage": {
      "image": "some/run-image",
      "mirrors": [
        "gcr.io/some/default"
      ]
    }
  },
  "buildpacks": [
    {
      "id": "test.nested",
	  "version": "test.nested.version",
	  "homepage": "http://geocities.com/top-bp"
	},
	{
      "id": "test.bp.one",
	  "version": "test.bp.one.version",
	  "homepage": "http://geocities.com/cool-bp"
    },
	{
      "id": "test.bp.two",
	  "version": "test.bp.two.version"
    },
	{
      "id": "test.bp.two",
	  "version": "test.bp.two.version"
    }
  ],
  "lifecycle": {"version": "1.2.3", "api": {"buildpack": "0.1","platform": "2.3"}, "apis":  {
	"buildpack": {"deprecated": ["0.1"], "supported": ["1.2", "1.3"]},
	"platform": {"deprecated": [], "supported": ["2.3", "2.4"]}
  }},
  "createdBy": {"name": "pack", "version": "1.2.3"}
}`))

						h.AssertNil(t, builderImage.SetLabel(
							"io.buildpacks.buildpack.order",
							`[
	{
	  "group": 
		[
		  {
			"id": "test.nested",
			"version": "test.nested.version",
			"optional": false
		  },
		  {
			"id": "test.bp.two",
			"optional": true
		  }
		]
	}
]`,
						))

						h.AssertNil(t, builderImage.SetLabel(
							"io.buildpacks.buildpack.layers",
							`{
  "test.nested": {
    "test.nested.version": {
      "api": "0.2",
      "order": [
        {
          "group": [
            {
              "id": "test.bp.one",
              "version": "test.bp.one.version"
            },
            {
              "id": "test.bp.two",
              "version": "test.bp.two.version"
            }
          ]
        }
      ],
      "layerDiffID": "sha256:test.nested.sha256",
	  "homepage": "http://geocities.com/top-bp"
    }
  },
  "test.bp.one": {
    "test.bp.one.version": {
      "api": "0.2",
      "stacks": [
        {
          "id": "test.stack.id"
        }
      ],
      "layerDiffID": "sha256:test.bp.one.sha256",
	  "homepage": "http://geocities.com/cool-bp"
    }
  },
 "test.bp.two": {
    "test.bp.two.version": {
      "api": "0.2",
      "stacks": [
        {
          "id": "test.stack.id"
        }
      ],
      "layerDiffID": "sha256:test.bp.two.sha256"
    }
  }
}`))
					})

					it("returns the builder with the given name with information from the label", func() {
						builderInfo, err := subject.InspectBuilder("some/builder", useDaemon)
						h.AssertNil(t, err)
						apiVersion, err := api.NewVersion("0.2")
						h.AssertNil(t, err)

						want := BuilderInfo{
							Description:     "Some description",
							Stack:           "test.stack.id",
							Mixins:          []string{"mixinOne", "mixinThree", "build:mixinTwo", "build:mixinFour"},
							RunImage:        "some/run-image",
							RunImageMirrors: []string{"gcr.io/some/default"},
<<<<<<< HEAD
							Buildpacks: []dist.BuildpackInfo{
								dist.BuildpackInfo{
									ID:       "test.nested",
									Version:  "test.nested.version",
									Homepage: "http://geocities.com/top-bp",
								},
								dist.BuildpackInfo{
									ID:       "test.bp.one",
									Version:  "test.bp.one.version",
									Homepage: "http://geocities.com/cool-bp",
								},
								dist.BuildpackInfo{
									ID:      "test.bp.two",
									Version: "test.bp.two.version",
								},
							},
=======
							Buildpacks: []dist.BuildpackInfo{{
								ID:       "test.bp.one",
								Version:  "1.0.0",
								Homepage: "http://geocities.com/cool-bp",
							}},
>>>>>>> 03503c91
							Order: dist.Order{
								{
									Group: []dist.BuildpackRef{
										{
											BuildpackInfo: dist.BuildpackInfo{ID: "test.nested", Version: "test.nested.version"},
											Optional:      false,
										},
										{
											BuildpackInfo: dist.BuildpackInfo{ID: "test.bp.two"},
											Optional:      true,
										},
									},
								},
							},
							BuildpackLayers: map[string]map[string]dist.BuildpackLayerInfo{
								"test.nested": map[string]dist.BuildpackLayerInfo{
									"test.nested.version": {
										API: apiVersion,
										Order: dist.Order{
											{
												Group: []dist.BuildpackRef{
													{
														BuildpackInfo: dist.BuildpackInfo{
															ID:      "test.bp.one",
															Version: "test.bp.one.version",
														},
														Optional: false,
													},
													{
														BuildpackInfo: dist.BuildpackInfo{
															ID:      "test.bp.two",
															Version: "test.bp.two.version",
														},
														Optional: false,
													},
												},
											},
										},
										LayerDiffID: "sha256:test.nested.sha256",
										Homepage:    "http://geocities.com/top-bp",
									},
								},
								"test.bp.one": map[string]dist.BuildpackLayerInfo{
									"test.bp.one.version": {
										API: apiVersion,
										Stacks: []dist.Stack{
											{
												ID: "test.stack.id",
											},
										},
										LayerDiffID: "sha256:test.bp.one.sha256",
										Homepage:    "http://geocities.com/cool-bp",
									},
								},
								"test.bp.two": map[string]dist.BuildpackLayerInfo{
									"test.bp.two.version": {
										API: apiVersion,
										Stacks: []dist.Stack{
											{
												ID: "test.stack.id",
											},
										},
										LayerDiffID: "sha256:test.bp.two.sha256",
									},
								},
							},
							Lifecycle: builder.LifecycleDescriptor{
								Info: builder.LifecycleInfo{
									Version: builder.VersionMustParse("1.2.3"),
								},
								API: builder.LifecycleAPI{
									BuildpackVersion: api.MustParse("0.1"),
									PlatformVersion:  api.MustParse("2.3"),
								},
								APIs: builder.LifecycleAPIs{
									Buildpack: builder.APIVersions{
										Deprecated: builder.APISet{api.MustParse("0.1")},
										Supported:  builder.APISet{api.MustParse("1.2"), api.MustParse("1.3")},
									},
									Platform: builder.APIVersions{
										Deprecated: builder.APISet{},
										Supported:  builder.APISet{api.MustParse("2.3"), api.MustParse("2.4")},
									},
								},
							},
							CreatedBy: builder.CreatorMetadata{
								Name:    "pack",
								Version: "1.2.3",
							},
						}

						if diff := cmp.Diff(want, *builderInfo); diff != "" {
							t.Errorf("InspectBuilder() mismatch (-want +got):\n%s", diff)
						}
					})

					when("the image has no mixins", func() {
						it.Before(func() {
							h.AssertNil(t, builderImage.SetLabel("io.buildpacks.stack.mixins", ""))
						})

						it("sets empty stack mixins", func() {
							builderInfo, err := subject.InspectBuilder("some/builder", useDaemon)
							h.AssertNil(t, err)
							h.AssertEq(t, builderInfo.Mixins, []string{})
						})
					})
				})
			})
		}
	})

	when("fetcher fails to fetch the image", func() {
		it.Before(func() {
			mockImageFetcher.EXPECT().Fetch(gomock.Any(), "some/builder", false, config.PullNever).Return(nil, errors.New("some-error"))
		})

		it("returns an error", func() {
			_, err := subject.InspectBuilder("some/builder", false)
			h.AssertError(t, err, "some-error")
		})
	})

	when("the image does not exist", func() {
		it.Before(func() {
			notFoundImage := fakes.NewImage("", "", nil)
			notFoundImage.Delete()
			mockImageFetcher.EXPECT().Fetch(gomock.Any(), "some/builder", true, config.PullNever).Return(nil, errors.Wrap(image.ErrNotFound, "some-error"))
		})

		it("return nil metadata", func() {
			metadata, err := subject.InspectBuilder("some/builder", true)
			h.AssertNil(t, err)
			h.AssertNil(t, metadata)
		})
	})
}<|MERGE_RESOLUTION|>--- conflicted
+++ resolved
@@ -15,8 +15,6 @@
 	"github.com/pkg/errors"
 	"github.com/sclevine/spec"
 	"github.com/sclevine/spec/report"
-
-	"github.com/buildpacks/pack/internal/api"
 
 	"github.com/buildpacks/pack/internal/builder"
 	"github.com/buildpacks/pack/internal/dist"
@@ -225,30 +223,22 @@
 							Mixins:          []string{"mixinOne", "mixinThree", "build:mixinTwo", "build:mixinFour"},
 							RunImage:        "some/run-image",
 							RunImageMirrors: []string{"gcr.io/some/default"},
-<<<<<<< HEAD
 							Buildpacks: []dist.BuildpackInfo{
-								dist.BuildpackInfo{
+								{
 									ID:       "test.nested",
 									Version:  "test.nested.version",
 									Homepage: "http://geocities.com/top-bp",
 								},
-								dist.BuildpackInfo{
+								{
 									ID:       "test.bp.one",
 									Version:  "test.bp.one.version",
 									Homepage: "http://geocities.com/cool-bp",
 								},
-								dist.BuildpackInfo{
+								{
 									ID:      "test.bp.two",
 									Version: "test.bp.two.version",
 								},
 							},
-=======
-							Buildpacks: []dist.BuildpackInfo{{
-								ID:       "test.bp.one",
-								Version:  "1.0.0",
-								Homepage: "http://geocities.com/cool-bp",
-							}},
->>>>>>> 03503c91
 							Order: dist.Order{
 								{
 									Group: []dist.BuildpackRef{
@@ -264,7 +254,7 @@
 								},
 							},
 							BuildpackLayers: map[string]map[string]dist.BuildpackLayerInfo{
-								"test.nested": map[string]dist.BuildpackLayerInfo{
+								"test.nested": {
 									"test.nested.version": {
 										API: apiVersion,
 										Order: dist.Order{
@@ -291,7 +281,7 @@
 										Homepage:    "http://geocities.com/top-bp",
 									},
 								},
-								"test.bp.one": map[string]dist.BuildpackLayerInfo{
+								"test.bp.one": {
 									"test.bp.one.version": {
 										API: apiVersion,
 										Stacks: []dist.Stack{
@@ -303,7 +293,7 @@
 										Homepage:    "http://geocities.com/cool-bp",
 									},
 								},
-								"test.bp.two": map[string]dist.BuildpackLayerInfo{
+								"test.bp.two": {
 									"test.bp.two.version": {
 										API: apiVersion,
 										Stacks: []dist.Stack{
